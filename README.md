# 🌟 RaCore AI Mainframe Phase Roadmap

---

## 🚀 Quick Start

### Prerequisites
- .NET 9.0 SDK
- Optional: PHP 8+ for CMS features
- Optional: Apache for production CMS deployment

### Running RaCore

```bash
# Clone the repository
git clone https://github.com/buffbot88/TheRaProject.git
cd TheRaProject

# Build and run
cd RaCore
dotnet build
dotnet run
```

### Default Configuration
- **RaCore Server Port:** 5000 (configurable via `RACORE_PORT` environment variable)
- **CMS PHP Server Port:** 8080 (auto-started on first run)
- **Default Admin:** username: `admin`, password: `admin123` ⚠️ **Change this immediately!**

### Custom Port Configuration

**Linux/Mac:**
```bash
export RACORE_PORT=8080
dotnet run
```

**Windows:**
```cmd
set RACORE_PORT=8080
dotnet run
```

### First Run
On first run, RaCore automatically:
1. Creates a CMS with integrated Control Panel
2. Initializes SQLite database
3. Starts PHP development server (port 8080)
4. Creates default admin user

Access the Control Panel at: `http://localhost:5000/control-panel.html`

For more details, see [FIRST_RUN_INITIALIZATION.md](FIRST_RUN_INITIALIZATION.md)

---

## 🧩 **Phase 2: Modular Expansion** ✅ **COMPLETED**
- ✅ Add dynamic plugin/module discovery
- ✅ Support extensions (skills, planners, executors, etc)
- ✅ SQLite-backed persistent module memory
- ✅ Robust diagnostics & error handling

---

## 🎨 **Phase 3: Advanced Features & Extension Development** ✅ **COMPLETED**
- ✅ WebSocket integration for real-time communication
- ✅ User authentication & authorization system (PBKDF2, session management, RBAC)
- ✅ **License Management System** - Subscription-based access control
- ✅ CMS generation & deployment (PHP 8+ with SQLite, Apache integration)
- ✅ Advanced routing & async module invocation
- ✅ Safety & ethics modules (consent registry, ethics guard, risk scoring)
- ✅ Skills, Planning, and Execution pipeline
- ✅ First-run auto-initialization system
- ✅ Comprehensive security architecture
- ✅ **AI Code Generation Module** - Natural language game creation (MMORPG, RPG, FPS, etc.)
- ✅ Sales page integration for license purchases
- ✅ Spreadsheet, image, asset intake (for game & content modules)
- ✅ Patch manager & continuous backend updates

---

## 🚀 **Phase 4: Public Release Preparation** 🔄 **IN PROGRESS**
- ✅ License validation & access enforcement
- ✅ Complete AI content generation system
- ✅ Distribution system for authorized copies
- ✅ Update delivery from mainframe
- ✅ Multi-platform game client generation
- 🔜 Multi-tenant support & mainframe access control

---

RaCore v3+ will set the tone for public release for $20 per requested copy (no download link will be supplied for RaCore) and agreement to not remove licenses coding (Ra will check and then ban).

You can turn any old computer into RaAI or use RaAI client to access RaAI's mainframe IF Ra permits you to enter, else if you don't pass the vibe check, you get banned from the MainFrame.

**Future Licenses:** $20 for 1 Year WITH updates from the Mainframe

---

<<<<<<< HEAD
**Last Updated:** 2025-01-08  
**Current Version:** Phase 4.5 (Distribution & Updates)
=======
**Last Updated:** 2025-10-06  
**Current Version:** Phase 4.4 (Completed)
>>>>>>> dc12756e
<|MERGE_RESOLUTION|>--- conflicted
+++ resolved
@@ -97,10 +97,5 @@
 
 ---
 
-<<<<<<< HEAD
-**Last Updated:** 2025-01-08  
-**Current Version:** Phase 4.5 (Distribution & Updates)
-=======
 **Last Updated:** 2025-10-06  
-**Current Version:** Phase 4.4 (Completed)
->>>>>>> dc12756e
+**Current Version:** Phase 4.4 (Completed)